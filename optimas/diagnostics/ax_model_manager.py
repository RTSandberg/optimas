--- conflicted
+++ resolved
@@ -259,14 +259,10 @@
                     use_model_predictions=use_model_predictions
                 )
 
-<<<<<<< HEAD
-        return best_point
+        return index, best_point
     
     def get_best_point(self, metric_name: Optional[str] = None) -> Dict:
         """Get the best scoring point in the sample.
-=======
-        return index, best_point
->>>>>>> 9a7a8300
 
          Parameter:
         ----------
