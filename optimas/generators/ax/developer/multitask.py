--- conflicted
+++ resolved
@@ -132,16 +132,12 @@
         self.gr_lofi = None
         self._experiment = self._create_experiment()
 
-<<<<<<< HEAD
-    def get_gen_specs(self, sim_workers: int, run_params: dict) -> Dict:
-=======
     def get_gen_specs(
         self,
         sim_workers: int,
         run_params: Dict,
         sim_max: int
     ) -> Dict:
->>>>>>> 94042f8e
         """Get the libEnsemble gen_specs."""
         # Get base specs.
         gen_specs = super().get_gen_specs(sim_workers, run_params, sim_max)
