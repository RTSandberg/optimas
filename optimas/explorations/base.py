--- conflicted
+++ resolved
@@ -15,11 +15,6 @@
 
 
 class Exploration():
-<<<<<<< HEAD
-    def __init__(self, generator, evaluator, max_evals, sim_workers,
-                 run_async=True, history=None,
-                 exploration_dir_path='./exploration', libe_comms='local'):
-=======
     """Base class in charge of launching an exploration (i.e., an optimization
     or parameter scan).
 
@@ -42,6 +37,15 @@
         the new one. By default, None.
     exploration_dir_path : str, optional.
         Path to the exploration directory. By default, ``'./exploration'``.
+    libe_comms :  {'local', 'mpi'}, optional.
+        The communication mode for libEnseble. Determines whether to use
+        Python ``multiprocessing`` (local mode) or MPI for the communication
+        between the manager and workers. If running in ``'mpi'`` mode, the
+        Optimas script should be launched with ``mpirun`` or equivalent, for
+        example, ``mpirun -np N python myscript.py``. This will launch one
+        manager and ``N-1`` simulation workers. In this case, the
+        ``sim_workers`` parameter is ignored. By default, ``'local'`` mode
+        is used.
     """
     def __init__(
         self,
@@ -51,9 +55,9 @@
         sim_workers: int,
         run_async: Optional[bool] = True,
         history: Optional[str] = None,
-        exploration_dir_path: Optional[str] = './exploration'
+        exploration_dir_path: Optional[str] = './exploration',
+        libe_comms: Optional[str] = 'local'
     ) -> None:
->>>>>>> 1d0fd5d8
         self.generator = generator
         self.evaluator = evaluator
         self.max_evals = max_evals
